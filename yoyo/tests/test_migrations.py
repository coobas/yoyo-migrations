--- conflicted
+++ resolved
@@ -122,23 +122,13 @@
     assert cursor.fetchall() == []
 
 
-<<<<<<< HEAD
-def test_migration_is_committed(backend_fixture):
+def test_migration_is_committed(backend):
     with migrations_dir('step("CREATE TABLE \\\"_yoyo_test\\\" (id INT)")') as tmpdir:
-=======
-def test_migration_is_committed(backend):
-    with migrations_dir('step("CREATE TABLE _yoyo_test (id INT)")') as tmpdir:
->>>>>>> 61f4ca3f
         migrations = read_migrations(tmpdir)
         backend.apply_migrations(migrations)
 
-<<<<<<< HEAD
-    backend_fixture.rollback()
-    rows = backend_fixture.execute("SELECT * FROM \"_yoyo_test\"").fetchall()
-=======
     backend.rollback()
-    rows = backend.execute("SELECT * FROM _yoyo_test").fetchall()
->>>>>>> 61f4ca3f
+    rows = backend.execute("SELECT * FROM \"_yoyo_test\"").fetchall()
     assert list(rows) == []
 
 
@@ -155,31 +145,17 @@
 
     # The _yoyo_test table should have either been deleted (transactional ddl)
     # or dropped (non-transactional-ddl)
-<<<<<<< HEAD
-    with pytest.raises(backend_fixture.DatabaseError):
-        backend_fixture.execute("SELECT * FROM \"_yoyo_test\"")
-
-    # Transactional DDL: rollback steps not executed
-    if backend_fixture.has_transactional_ddl:
-        with pytest.raises(backend_fixture.DatabaseError):
-            backend_fixture.execute("SELECT * FROM \"_yoyo_is_rolledback\"")
-
-    # Non-transactional DDL: ensure the rollback steps were executed
-    else:
-        cursor = backend_fixture.execute("SELECT * FROM \"_yoyo_is_rolledback\"")
-=======
     with pytest.raises(backend.DatabaseError):
-        backend.execute("SELECT * FROM _yoyo_test")
+        backend.execute("SELECT * FROM \"_yoyo_test\"")
 
     # Transactional DDL: rollback steps not executed
     if backend.has_transactional_ddl:
         with pytest.raises(backend.DatabaseError):
-            backend.execute("SELECT * FROM _yoyo_is_rolledback")
+            backend.execute("SELECT * FROM \"_yoyo_is_rolledback\"")
 
     # Non-transactional DDL: ensure the rollback steps were executed
     else:
-        cursor = backend.execute("SELECT * FROM _yoyo_is_rolledback")
->>>>>>> 61f4ca3f
+        cursor = backend.execute("SELECT * FROM \"_yoyo_is_rolledback\"")
         assert list(cursor.fetchall()) == []
 
 
