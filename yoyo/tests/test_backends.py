import pytest
from threading import Thread
import time

from yoyo import backends
from yoyo import read_migrations
from yoyo import exceptions
from yoyo.tests import get_test_backends
from yoyo.tests import with_migrations


class TestTransactionHandling(object):

<<<<<<< HEAD
    @pytest.fixture(autouse=True, params=get_test_backends())
    def backend(self, request):
        backend = request.param
        with backend.transaction():
            if backend.__class__ is backends.MySQLBackend:
                backend.execute("""CREATE TABLE "_yoyo_t"
                                (id CHAR(1) primary key)
                                ENGINE=InnoDB""")
            else:
                backend.execute("""CREATE TABLE "_yoyo_t"
                                (id CHAR(1) primary key)""")
        yield backend
        backend.rollback()
        for table in (backend.list_tables()):
            if table.startswith('_yoyo'):
                with backend.transaction():
                    backend.execute("DROP TABLE \"{}\"".format(table))

=======
>>>>>>> 61f4ca3f
    def test_it_commits(self, backend):
        with backend.transaction():
            backend.execute("INSERT INTO \"_yoyo_t\" values ('A')")

        with backend.transaction():
            rows = list(backend.execute("SELECT * FROM \"_yoyo_t\"").fetchall())
            assert rows == [('A',)]

    def test_it_rolls_back(self, backend):
        with pytest.raises(backend.DatabaseError):
            with backend.transaction():
                backend.execute("INSERT INTO \"_yoyo_t\" values ('A')")
                # Invalid SQL to produce an error
                backend.execute("INSERT INTO nonexistant values ('A')")

        with backend.transaction():
            rows = list(backend.execute("SELECT * FROM \"_yoyo_t\"").fetchall())
            assert rows == []

    def test_it_nests_transactions(self, backend):
        with backend.transaction():
            backend.execute("INSERT INTO \"_yoyo_t\" values ('A')")

            with backend.transaction() as trans:
                backend.execute("INSERT INTO \"_yoyo_t\" values ('B')")
                trans.rollback()

            with backend.transaction() as trans:
                backend.execute("INSERT INTO \"_yoyo_t\" values ('C')")

        with backend.transaction():
            rows = list(backend.execute("SELECT * FROM \"_yoyo_t\"").fetchall())
            assert rows == [('A',), ('C',)]

    def test_backend_detects_transactional_ddl(self, backend):
        expected = {backends.PostgresqlBackend: True,
                    backends.SQLiteBackend: True,
                    backends.MySQLBackend: False}
        if backend.__class__ in expected:
            assert backend.has_transactional_ddl is expected[backend.__class__]

    def test_non_transactional_ddl_behaviour(self, backend):
        """
        DDL queries in MySQL commit the current transaction,
        but it still seems to respect a subsequent rollback.

        We don't rely on this behaviour, but it's weird and worth having
        a test to document how it works and flag up in future should a new
        backend do things differently
        """
        if backend.has_transactional_ddl:
            return

        with backend.transaction() as trans:
            backend.execute("CREATE TABLE \"_yoyo_a\" (id INT)")  # implicit commit
            backend.execute("INSERT INTO \"_yoyo_a\" VALUES (1)")
            backend.execute("CREATE TABLE \"_yoyo_b\" (id INT)")  # implicit commit
            backend.execute("INSERT INTO \"_yoyo_b\" VALUES (1)")
            trans.rollback()

        count_a = backend.execute("SELECT COUNT(1) FROM \"_yoyo_a\"")\
                .fetchall()[0][0]
        assert count_a == 1

        count_b = backend.execute("SELECT COUNT(1) FROM \"_yoyo_b\"")\
                .fetchall()[0][0]
        assert count_b == 0

    @with_migrations(a="""
        __transactional__ = False
        step('CREATE DATABASE yoyo_test_tmp',
             'DROP DATABASE yoyo_test_tmp',
             )
    """)
    def test_statements_requiring_no_transaction(self, tmpdir):
        """
        PostgreSQL will error if certain statements (eg CREATE DATABASE)
        are run within a transaction block.

        As far as I know this behavior is PostgreSQL specific. We can't run
        this test in sqlite or oracle as they do not support CREATE DATABASE.
        """
<<<<<<< HEAD
        from yoyo import read_migrations
        for backend in get_test_backends(exclude={'sqlite', 'oracle'}):
=======
        for backend in get_test_backends(exclude={'sqlite'}):
>>>>>>> 61f4ca3f
            migrations = read_migrations(tmpdir)
            backend.apply_migrations(migrations)
            backend.rollback_migrations(migrations)

    def test_lock(self, backend):
        """
        Test that :meth:`~yoyo.backends.DatabaseBackend.lock`
        acquires an exclusive lock
        """
        if backend.uri.scheme == 'sqlite':
            pytest.skip("Concurrency tests not supported for sqlite databases")

        lock_duration = 0.2

        def do_something_with_lock():
            with backend.lock():
                time.sleep(lock_duration)

        thread = Thread(target=do_something_with_lock)
        t = time.time()
        thread.start()
        # Give the thread time to acquire the lock, but not enough
        # to complete
        time.sleep(lock_duration * 0.2)
        with backend.lock():
            delta = time.time() - t
            assert delta >= lock_duration

        thread.join()

    def test_lock_times_out(self, backend):

        if backend.uri.scheme == 'sqlite':
            pytest.skip("Concurrency tests not supported for sqlite databases")

        def do_something_with_lock():
            with backend.lock():
                time.sleep(lock_duration)

        lock_duration = 2
        thread = Thread(target=do_something_with_lock)
        thread.start()
        # Give the thread time to acquire the lock, but not enough
        # to complete
        time.sleep(lock_duration * 0.1)
        with pytest.raises(exceptions.LockTimeout):
            with backend.lock(timeout=lock_duration * 0.1):
                assert False, "Execution should never reach this point"

        thread.join()<|MERGE_RESOLUTION|>--- conflicted
+++ resolved
@@ -11,27 +11,6 @@
 
 class TestTransactionHandling(object):
 
-<<<<<<< HEAD
-    @pytest.fixture(autouse=True, params=get_test_backends())
-    def backend(self, request):
-        backend = request.param
-        with backend.transaction():
-            if backend.__class__ is backends.MySQLBackend:
-                backend.execute("""CREATE TABLE "_yoyo_t"
-                                (id CHAR(1) primary key)
-                                ENGINE=InnoDB""")
-            else:
-                backend.execute("""CREATE TABLE "_yoyo_t"
-                                (id CHAR(1) primary key)""")
-        yield backend
-        backend.rollback()
-        for table in (backend.list_tables()):
-            if table.startswith('_yoyo'):
-                with backend.transaction():
-                    backend.execute("DROP TABLE \"{}\"".format(table))
-
-=======
->>>>>>> 61f4ca3f
     def test_it_commits(self, backend):
         with backend.transaction():
             backend.execute("INSERT INTO \"_yoyo_t\" values ('A')")
@@ -114,12 +93,7 @@
         As far as I know this behavior is PostgreSQL specific. We can't run
         this test in sqlite or oracle as they do not support CREATE DATABASE.
         """
-<<<<<<< HEAD
-        from yoyo import read_migrations
         for backend in get_test_backends(exclude={'sqlite', 'oracle'}):
-=======
-        for backend in get_test_backends(exclude={'sqlite'}):
->>>>>>> 61f4ca3f
             migrations = read_migrations(tmpdir)
             backend.apply_migrations(migrations)
             backend.rollback_migrations(migrations)
